--- conflicted
+++ resolved
@@ -44,17 +44,9 @@
          :strong_wind,
          :strong_wind_no_rotation)
 
-<<<<<<< HEAD
 #for case in cases[1:3]
 for case in cases[4:6]
-    parameters = four_day_suite_parameters[case]
-=======
-#for case in cases[1:2]
-#for case in cases[3:4]
-for case in cases[5:6]
-    #parameters = two_day_suite_parameters[case]
     parameters = one_day_suite_parameters[case]
->>>>>>> f811c703
     @show "Running with $parameters..."
     simulation = three_layer_constant_fluxes_simulation(; configuration..., parameters...)
     run!(simulation)
