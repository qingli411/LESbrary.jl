# # Free convection

# This script runs a simulation of convection driven by cooling at the
# surface of an idealized, stratified, rotating ocean surface boundary layer.

using LESbrary, Random, Printf, Statistics

# # Set up the model
#
# ## Grid

using Oceananigans.Grids

<<<<<<< HEAD
grid = RegularCartesianGrid(
                            size = (64, 64, 64),
                               x = (0, 128),
                               y = (0, 128),
                               z = (-64, 0)
                            )
=======
grid = RegularCartesianGrid(size=(128, 128, 128), x=(0, 128), y=(0, 128), z=(-64, 0))
>>>>>>> 19611832

# ## Boundary conditions

using Oceananigans.BoundaryConditions

N² = 1e-5

b_bcs = TracerBoundaryConditions(grid, top = BoundaryCondition(Flux, 1e-8),
                                       bottom = BoundaryCondition(Gradient, N²))

c_bcs = TracerBoundaryConditions(grid, top = BoundaryCondition(Value, 0),
                                       bottom = BoundaryCondition(Value, 1))

u_bcs = UVelocityBoundaryConditions(grid, top = BoundaryCondition(Flux, -1e-4))

# ## Tracer forcing

using Oceananigans.Utils: hour, minute
using Oceananigans.Forcing: Relaxation

c_forcing = Relaxation(; rate=1/hour, target=(x, y, z, t) -> 1)

# ## Stokes drift

struct SteadyStokesShear{T} <: Function
    a :: T
    k :: T
    g :: T

    function SteadyStokesShear(a, k, g=9.81; T=Float64)
        return new{T}(a, k, g)
    end
end

@inline (uˢ::SteadyStokesShear)(z, t) = 2 * (uˢ.a * uˢ.k)^2 * sqrt(uˢ.g * uˢ.k) * exp(2 * uˢ.k * z)

# ## Model instantiation

using Oceananigans
using Oceananigans.SurfaceWaves: UniformStokesDrift
using CUDA: has_cuda

model = IncompressibleModel(architecture = has_cuda() ? GPU() : CPU(),
                                    grid = grid,
                                 tracers = (:b, :c),
                                buoyancy = BuoyancyTracer(),
                                coriolis = FPlane(f=1e-4),
                           surface_waves = UniformStokesDrift(∂z_uˢ=SteadyStokesShear(0.8, 2π/60)),
                                 closure = AnisotropicMinimumDissipation(),
                     boundary_conditions = (u=u_bcs, b=b_bcs, c=c_bcs),
                                 forcing = ModelForcing(c=c_forcing))

# ## Initial condition

set!(model,
     c = 1,
     b = (x, y, z) -> N² * z + 1e-6 * N² * grid.Lz * exp(z / 8) * randn())

# # Prepare the simulation

using Oceananigans.Utils: hour, minute
using LESbrary.Utils: SimulationProgressMessenger

# Adaptive time-stepping
wizard = TimeStepWizard(cfl=0.2, Δt=1e-1, max_change=1.1, max_Δt=10.0)

simulation = Simulation(model, Δt=wizard, stop_time=12hour, progress_frequency=100,
                        progress=SimulationProgressMessenger(model, wizard))

# ## Checkpointer

using Oceananigans.Utils: GiB
using Oceananigans.OutputWriters: Checkpointer

prefix = @sprintf("windy_convection_Qu%.1e_Qb%.1e_Nsq%.1e_N%d",
                  abs(model.velocities.u.boundary_conditions.z.top.condition),
                  model.tracers.b.boundary_conditions.z.top.condition,
                  model.tracers.b.boundary_conditions.z.bottom.condition,
                  grid.Nz)

data_directory = joinpath(@__DIR__, "..", "data", prefix) # save data in /data/prefix

simulation.output_writers[:checkpointer] = Checkpointer(model, force = true,
                                                            interval = 6hour, # every quarter period
                                                                 dir = data_directory,
                                                              prefix = prefix * "_checkpoint")

# # Run

run!(simulation)

exit() # Release GPU memory<|MERGE_RESOLUTION|>--- conflicted
+++ resolved
@@ -11,17 +11,12 @@
 
 using Oceananigans.Grids
 
-<<<<<<< HEAD
 grid = RegularCartesianGrid(
                             size = (64, 64, 64),
                                x = (0, 128),
                                y = (0, 128),
                                z = (-64, 0)
                             )
-=======
-grid = RegularCartesianGrid(size=(128, 128, 128), x=(0, 128), y=(0, 128), z=(-64, 0))
->>>>>>> 19611832
-
 # ## Boundary conditions
 
 using Oceananigans.BoundaryConditions
